'use strict';

const cp = require('child_process');
const electron = require('electron');
const app = electron.app;

// learn more - documentation:
// windows: https://technet.microsoft.com/en-us/library/bb491003.aspx?f=255&MSPPError=-2147217396
// macos: https://developer.apple.com/legacy/library/documentation/Darwin/Reference/ManPages/man8/shutdown.8.html 
// linux: https://www.computerhope.com/unix/ushutdow.htm

/**
 * Shutdown command
 * 
 * @param {object} options {force: boolean} 
 */
function shutdown(options = {}) {
    if (process.platform !== 'linux' &&
        process.platform !== 'darwin' &&
        process.platform !== 'win32') {
        throw new Error('Unknown or unsupported OS!');
    }

    let cmdarguments = ['shutdown'];

    if (process.platform === 'linux' || process.platform === 'darwin') {
        if (options.sudo) {
            cmdarguments.unshift('sudo');
        }

        cmdarguments.push('-h'); // halt
    }

    if (process.platform === 'win32') {
        cmdarguments.push('-s'); // shutdown

        if (options.force) {
            cmdarguments.push('-f');
        }      
    }

    cmdarguments.push(setTimer(options.timerseconds));

    executeCmd(cmdarguments, options.debug, options.quitapp);
}

<<<<<<< HEAD
/**
 * Hibernate (Windows only)
 * @param {Object} options 
 */
function hibernate(options = {}) {
    if (process.platform !== 'win32') {
        throw new Error('Unsupported OS (only Windows is supported)!');
    }

    let cmdarguments = ['shutdown'];

    cmdarguments.push('-h'); // hibernate

    if (options.force) {
        cmdarguments.push('-f');
    }      
    
    cmdarguments.push(setTimer(options.timerseconds));
 
    executeCmd(cmdarguments, options.debug, options.quitapp);
=======
function hibernate() {
	if (process.platform === 'win32') {
			executeCmd('shutdown -h');
	} else {
		throw new Error('Unknown or unsupported OS (only Windows is supported)!');
	}
>>>>>>> ea91519c
}

/**
 * Ends current session (Windows only)
 * @param {object} options 
 */
function logoff(options = {}) {
    if (process.platform !== 'win32') {
        throw new Error('Unsupported OS (only Windows is supported)!');
    }

    let cmdarguments = ['shutdown'];

    cmdarguments.push('-l'); // logoff    
    
    cmdarguments.push(setTimer(options.timerseconds));

    executeCmd(cmdarguments, options.debug, options.quitapp);
}

/**
 * Enters sleep mode (macOS Only)
 */
<<<<<<< HEAD
function sleep(options = {}) {
    if (process.platform !== 'darwin') {
        throw new Error('Unsupported OS (only macOS is supported)!');
    }

    let cmdarguments = ['shutdown'];
    
    cmdarguments.push('-s'); // sleep
    
    cmdarguments.push(setTimer(options.timerseconds));

    executeCmd(cmdarguments, options.debug, options.quitapp);
=======
function sleep() {
	if (process.platform === 'darwin') {
		executeCmd('sudo shutdown -s now');
	} else {
		throw new Error('Unknown or unsupported OS (only macOS is supported)!');
	}
>>>>>>> ea91519c
}

/**
 * Shutdown / power-off your machine
 * @param {Object} options 
 */
function reboot(options = {}) {
    if (process.platform !== 'linux' &&
        process.platform !== 'darwin' &&
        process.platform !== 'win32') {
        throw new Error('Unknown or unsupported OS!');
    }

    let cmdarguments = ['shutdown'];

    cmdarguments.push('-r'); // reboot

    if (process.platform === 'linux' || process.platform === 'darwin') {
        if (options.sudo) {
            cmdarguments.unshift('sudo');
        }
    }

    if (process.platform === 'win32') {
        if (options.force) {
            cmdarguments.push('-f');
        }      
    }

    cmdarguments.push(setTimer(options.timerseconds));

    executeCmd(cmdarguments, options.debug, options.quitapp);
}

/**
 * set current time argument
 * @param {Number} timervalue value in seconds to delay, false to execute now
 */
function setTimer(timervalue) {
    let cmdarguments = [];
    
    if (process.platform === 'linux' ) {
        if (timervalue) {
            cmdarguments.push(timervalue.toString());
        } else {
            cmdarguments.push('now');
        }
    }

    if (process.platform === 'darwin') {
        if (timervalue) {
			let timeinminutes = Math.round(Number(timervalue) / 60);
			if (timeinminutes === 0) {
				timeinminutes = 1; // min 1 minute
			}
            cmdarguments.push('-t ' + timeinminutes.toString());
        } else {
            cmdarguments.push('now');
        }
    }

    if (process.platform === 'win32') {
        if (timervalue) {
            cmdarguments.push('-t ' + timervalue.toString());
        } else {
            cmdarguments.push('-t 0'); // set to 0 because default is 20 seconds
        }
    }

    return cmdarguments;
} 


/**
 * Execute command
 * @param {Object} cmd array of commands 
 * @param {Boolean} debug show console results, not execute the command
 * @param {Boolean} quitapp quit app after send the command
 */
function executeCmd(cmd, debug, quitapp) {
    if (typeof cmd !== 'object') {
        throw new Error('Empty or invalid argument list!');
    }

    let finalcmd = cmd.join(' ');

    if (debug) {
        // debug mode, print to console
        console.log(`Debug shutdown command: ${finalcmd}`)
        if (quitapp) {
            console.log("Now exit app...");
            app.exit(0);
        }
    } else {
        cp.exec(cmd, (err, stdout, stderr) => {
            if (err) {
                console.error(err);
                return;
            }
            //console.log(stdout);
            if (quitapp) {
                app.exit(0);
            }
        });
    }
}

module.exports = {
    shutdown: shutdown,
    reboot: reboot,
    hibernate: hibernate,
    logoff: logoff,
    sleep: sleep
};<|MERGE_RESOLUTION|>--- conflicted
+++ resolved
@@ -44,7 +44,6 @@
     executeCmd(cmdarguments, options.debug, options.quitapp);
 }
 
-<<<<<<< HEAD
 /**
  * Hibernate (Windows only)
  * @param {Object} options 
@@ -65,14 +64,6 @@
     cmdarguments.push(setTimer(options.timerseconds));
  
     executeCmd(cmdarguments, options.debug, options.quitapp);
-=======
-function hibernate() {
-	if (process.platform === 'win32') {
-			executeCmd('shutdown -h');
-	} else {
-		throw new Error('Unknown or unsupported OS (only Windows is supported)!');
-	}
->>>>>>> ea91519c
 }
 
 /**
@@ -96,7 +87,6 @@
 /**
  * Enters sleep mode (macOS Only)
  */
-<<<<<<< HEAD
 function sleep(options = {}) {
     if (process.platform !== 'darwin') {
         throw new Error('Unsupported OS (only macOS is supported)!');
@@ -109,14 +99,6 @@
     cmdarguments.push(setTimer(options.timerseconds));
 
     executeCmd(cmdarguments, options.debug, options.quitapp);
-=======
-function sleep() {
-	if (process.platform === 'darwin') {
-		executeCmd('sudo shutdown -s now');
-	} else {
-		throw new Error('Unknown or unsupported OS (only macOS is supported)!');
-	}
->>>>>>> ea91519c
 }
 
 /**
@@ -211,7 +193,7 @@
             app.exit(0);
         }
     } else {
-        cp.exec(cmd, (err, stdout, stderr) => {
+        cp.exec(finalcmd, (err, stdout, stderr) => {
             if (err) {
                 console.error(err);
                 return;
