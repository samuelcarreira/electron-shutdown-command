{
  "name": "electron-shutdown-command",
<<<<<<< HEAD
  "version": "0.0.5",
=======
  "version": "0.0.3",
>>>>>>> 80b3ed2d
  "description": "Quickly shutdown, reboot, log off, halt, your computer using the native shutdown command easily from an electron app. Cross platform (macOS; Windows and Linux)",
  "main": "index.js",
  "scripts": {
    "test": "echo \"Error: no test specified\" && exit 1"
  },
  "repository": {
    "type": "git",
    "url": "git+https://github.com/samuelcarreira/electron-shutdown-command.git"
  },
  "keywords": [
    "shutdown",
    "poweroff",
    "reboot",
    "halt",
    "restart",
    "electron"
  ],
  "author": "Samuel Carreira <samuelcarreira@outlook.com> (http://www.samuelcarreira.com)",
  "license": "MIT",
  "bugs": {
    "url": "https://github.com/samuelcarreira/electron-shutdown-command/issues"
  },
  "homepage": "https://github.com/samuelcarreira/electron-shutdown-command#readme"
}<|MERGE_RESOLUTION|>--- conflicted
+++ resolved
@@ -1,10 +1,6 @@
 {
   "name": "electron-shutdown-command",
-<<<<<<< HEAD
-  "version": "0.0.5",
-=======
-  "version": "0.0.3",
->>>>>>> 80b3ed2d
+  "version": "0.0.6",
   "description": "Quickly shutdown, reboot, log off, halt, your computer using the native shutdown command easily from an electron app. Cross platform (macOS; Windows and Linux)",
   "main": "index.js",
   "scripts": {
